--- conflicted
+++ resolved
@@ -672,7 +672,6 @@
 	return mgr, nil
 }
 
-<<<<<<< HEAD
 func BuildRebuildManager(
 	gctx GlobalContext,
 	lc fx.Lifecycle,
@@ -710,26 +709,7 @@
 	if err != nil {
 		return nil, err
 	}
-=======
-func BuildWorkerMetaStore(gctx GlobalContext, lc fx.Lifecycle, home *homedir.Home, scfg *modules.SafeConfig) (WorkerMetaStore, error) {
-	var store kvstore.KVStore
-	var err error
-	sub := "worker"
->>>>>>> 9946893e
-
-	if scfg.Common.MongoKVStore.Enable {
-		mongoCfg := scfg.Common.MongoKVStore
-		store, err = kvstore.OpenMongo(gctx, mongoCfg.DSN, mongoCfg.DatabaseName, sub)
-		if err != nil {
-			return nil, err
-		}
-	} else {
-		dir := home.Sub(sub)
-		store, err = kvstore.OpenBadger(kvstore.DefaultBadgerOption(dir))
-		if err != nil {
-			return nil, err
-		}
-	}
+
 	lc.Append(fx.Hook{
 		OnStart: func(context.Context) error {
 			return store.Run(gctx)
