use std::collections::HashMap;

use anyhow::{anyhow, Context, Result};

use super::{
    super::{call_rpc, cloned_required, field_required, Finalized},
    common, plan, Event, ExecResult, Planner, State, Task,
};
use crate::logging::{debug, warn};
use crate::rpc::sealer::{AcquireDealsSpec, AllocateSectorSpec, AllocateSnapUpSpec, SnapUpOnChainInfo, SubmitResult};
use crate::sealing::failure::*;
use crate::sealing::processor::{
    cached_filenames_for_sector, TransferInput, TransferItem, TransferOption, TransferRoute, TransferStoreInfo,
};

pub struct SnapUpPlanner;

impl Planner for SnapUpPlanner {
    fn plan(&self, evt: &Event, st: &State) -> Result<State> {
        let next = plan! {
            evt,
            st,

            State::Empty => {
                Event::AllocatedSnapUpSector(_, _, _) => State::Allocated,
            },

            State::Allocated => {
                Event::AddPiece(_) => State::PieceAdded,
            },

            State::PieceAdded => {
                Event::BuildTreeD => State::TreeDBuilt,
            },

            State::TreeDBuilt => {
                Event::SnapEncode(_) => State::SnapEncoded,
            },

            State::SnapEncoded => {
                Event::SnapProve(_) => State::SnapProved,
            },

            State::SnapProved => {
                Event::Persist(_) => State::Persisted,
            },

            State::Persisted => {
                Event::RePersist => State::SnapProved,
                Event::Finish => State::Finished,
            },
        };

        Ok(next)
    }

    fn exec<'t>(&self, task: &'t mut Task<'_>) -> Result<Option<Event>, Failure> {
        let state = task.sector.state;
        let inner = SnapUp { task };
        match state {
            State::Empty => inner.empty(),

            State::Allocated => inner.add_piece(),

            State::PieceAdded => inner.build_tree_d(),

            State::TreeDBuilt => inner.snap_encode(),

            State::SnapEncoded => inner.snap_prove(),

            State::SnapProved => inner.persist(),

            State::Persisted => inner.submit(),

            State::Finished => return Ok(None),

            State::Aborted => {
                return Err(TaskAborted.into());
            }

            other => return Err(anyhow!("unexpected state {:?} in snapup planner", other).abort()),
        }
        .map(From::from)
    }
}

struct SnapUp<'c, 't> {
    task: &'t mut Task<'c>,
}

impl<'c, 't> SnapUp<'c, 't> {
    fn empty(&self) -> ExecResult {
        let maybe_res = call_rpc! {
            self.task.ctx.global.rpc,
            allocate_snapup_sector,
            AllocateSnapUpSpec {
                sector: AllocateSectorSpec {
                    allowed_miners: Some(self.task.store.config.allowed_miners.clone()),
                    allowed_proof_types: Some(self.task.store.config.allowed_proof_types.clone()),
                },
                deals: AcquireDealsSpec {
                    max_deals: self.task.store.config.max_deals,
                    min_used_space: self.task.store.config.min_deal_space.map(|b| b.get_bytes() as usize),
                },
            },
        };

        let maybe_allocated = match maybe_res {
            Ok(a) => a,
            Err(e) => {
                warn!("sectors are not allocated yet, so we can retry even though we got the err {:?}", e);
                return Ok(Event::Idle);
            }
        };

        let allocated = match maybe_allocated {
            Some(a) => a,
            None => return Ok(Event::Idle),
        };

        if allocated.pieces.is_empty() {
            return Err(anyhow!("deals required, got empty").abort());
        }

        if allocated.private.access_instance.is_empty() {
            return Err(anyhow!("access instance required, got empty").abort());
        }

        Ok(Event::AllocatedSnapUpSector(
            allocated.sector,
            allocated.pieces,
            Finalized {
                public: allocated.public,
                private: allocated.private,
            },
        ))
    }

    fn add_piece(&self) -> ExecResult {
<<<<<<< HEAD
        field_required!(deals, self.task.sector.deals.as_ref());

        let pieces = common::maybe_add_pieces(self.task, Some(deals))?;
=======
        let sector_id = self.task.sector_id()?;
        let proof_type = self.task.sector_proof_type()?;

        let staged_filepath = self.task.staged_file(sector_id);
        staged_filepath.prepare().context("prepare staged file").perm()?;

        field_required!(deals, self.task.sector.deals.as_ref());

        let pieces = common::add_pieces(self.task, proof_type.into(), staged_filepath, deals)?;
>>>>>>> 9946893e

        Ok(Event::AddPiece(pieces))
    }

    fn build_tree_d(&self) -> ExecResult {
        common::build_tree_d(self.task, false)?;
        Ok(Event::BuildTreeD)
    }

    fn snap_encode(&self) -> ExecResult {
        let sector_id = self.task.sector_id()?;
        let proof_type = self.task.sector_proof_type()?;
        field_required!(
            access_instance,
            self.task.sector.finalized.as_ref().map(|f| &f.private.access_instance)
        );

        debug!("find access store named {}", access_instance);
        let access_store = self
            .task
            .ctx
            .global
            .attached
            .get(access_instance)
            .with_context(|| format!("get access store instance named {}", access_instance))
            .perm()?;

        debug!("get basic info for access store named {}", access_instance);
        let access_store_basic_info = call_rpc! {
            self.task.ctx.global.rpc,
            store_basic_info,
            access_instance.clone(),
        }?
        .with_context(|| format!("get basic info for store named {}", access_instance))
        .perm()?;

        // sealed file & persisted cache files should be accessed inside persist store
        let sealed_file = self.task.sealed_file(sector_id);
        sealed_file.prepare().perm()?;
        let sealed_rel = sealed_file.rel();

        let cache_dir = self.task.cache_dir(sector_id);

        let cached_file_routes = cached_filenames_for_sector(proof_type.into())
            .into_iter()
            .map(|fname| {
                let cached_file = cache_dir.join(fname);
                let cached_rel = cached_file.rel();

                Ok(TransferRoute {
                    src: TransferItem {
                        store_name: Some(access_instance.clone()),
                        uri: access_store
                            .uri(cached_rel)
                            .with_context(|| format!("get uri for cache dir {:?} in {}", cached_rel, access_instance))
                            .perm()?,
                    },
                    dest: TransferItem {
                        store_name: None,
                        uri: cached_file.full().clone(),
                    },
                    opt: Some(TransferOption {
                        is_dir: false,
                        allow_link: true,
                    }),
                })
            })
            .collect::<Result<Vec<_>, Failure>>()?;

        let mut transfer_routes = vec![TransferRoute {
            src: TransferItem {
                store_name: Some(access_instance.clone()),
                uri: access_store
                    .uri(sealed_rel)
                    .with_context(|| format!("get uri for sealed file {:?} in {}", sealed_rel, access_instance))
                    .perm()?,
            },
            dest: TransferItem {
                store_name: None,
                uri: sealed_file.full().clone(),
            },
            opt: Some(TransferOption {
                is_dir: false,
                allow_link: true,
            }),
        }];

        transfer_routes.extend(cached_file_routes.into_iter());

        let transfer = TransferInput {
            stores: HashMap::from_iter([(
                access_instance.clone(),
                TransferStoreInfo {
                    name: access_instance.clone(),
                    meta: access_store_basic_info.meta,
                },
            )]),
            routes: transfer_routes,
        };

        self.task
            .ctx
            .global
            .processors
            .transfer
            .process(transfer)
            .context("link snapup sector files")
            .perm()?;

        common::snap_encode(self.task, sector_id, proof_type).map(Event::SnapEncode)
    }

    fn snap_prove(&self) -> ExecResult {
        common::snap_prove(self.task).map(Event::SnapProve)
    }

    fn persist(&self) -> ExecResult {
        let sector_id = self.task.sector_id()?;
        let update_cache_dir = self.task.update_cache_dir(sector_id);
        let update_file = self.task.update_file(sector_id);

        let ins_name = common::persist_sector_files(self.task, update_cache_dir, update_file)?;

        Ok(Event::Persist(ins_name))
    }

    fn submit(&self) -> ExecResult {
        let sector_id = self.task.sector_id()?;
        field_required!(proof, self.task.sector.phases.snap_prov_out.as_ref());
        field_required!(deals, self.task.sector.deals.as_ref());
        field_required!(encode_out, self.task.sector.phases.snap_encode_out.as_ref());
        cloned_required!(instance, self.task.sector.phases.persist_instance);
        let piece_cids = deals.iter().map(|d| d.piece.cid.clone()).collect();

        let res = call_rpc! {
            self.task.ctx.global.rpc,
            submit_snapup_proof,
            sector_id.clone(),
            SnapUpOnChainInfo {
                comm_r: encode_out.comm_r_new,
                comm_d: encode_out.comm_d_new,
                access_instance: instance,
                pieces: piece_cids,
                proof: proof.into(),
            },
        }?;

        match res.res {
            SubmitResult::Accepted | SubmitResult::DuplicateSubmit => Ok(Event::Finish),

            SubmitResult::MismatchedSubmission => Err(anyhow!(
                "submission for {} is not matched with a previous one: {:?}",
                self.task.sector_path(sector_id),
                res.desc
            )
            .abort()),

            SubmitResult::Rejected => Err(anyhow!("{:?}: {:?}", res.res, res.desc)).abort(),

            SubmitResult::FilesMissed => Ok(Event::RePersist),
        }
    }
}<|MERGE_RESOLUTION|>--- conflicted
+++ resolved
@@ -137,11 +137,6 @@
     }
 
     fn add_piece(&self) -> ExecResult {
-<<<<<<< HEAD
-        field_required!(deals, self.task.sector.deals.as_ref());
-
-        let pieces = common::maybe_add_pieces(self.task, Some(deals))?;
-=======
         let sector_id = self.task.sector_id()?;
         let proof_type = self.task.sector_proof_type()?;
 
@@ -150,8 +145,7 @@
 
         field_required!(deals, self.task.sector.deals.as_ref());
 
-        let pieces = common::add_pieces(self.task, proof_type.into(), staged_filepath, deals)?;
->>>>>>> 9946893e
+        let pieces = common::maybe_add_pieces(self.task, Some(deals))?;
 
         Ok(Event::AddPiece(pieces))
     }
